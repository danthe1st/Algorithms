--- conflicted
+++ resolved
@@ -48,72 +48,6 @@
     DynamicArray<Integer> list = new DynamicArray<>();
     for (int i = 0; i < 15; i++) list.add(123);
     list.removeAt(-66);
-  }
-
-<<<<<<< HEAD
-  @Test(expected = IndexOutOfBoundsException.class)
-=======
-  @Test(expected = Exception.class)
->>>>>>> c49cb4d3
-  public void testIndexOutOfBounds5() {
-    DynamicArray<Integer> list = new DynamicArray<>();
-    for (int i = 0; i < 10; i++) list.add(12);
-    list.set(-1, 3);
-  }
-
-<<<<<<< HEAD
-  @Test(expected = IndexOutOfBoundsException.class)
-=======
-  @Test(expected = Exception.class)
->>>>>>> c49cb4d3
-  public void testIndexOutOfBounds6() {
-    DynamicArray<Integer> list = new DynamicArray<>();
-    for (int i = 0; i < 10; i++) list.add(12);
-    list.set(10, 3);
-  }
-
-<<<<<<< HEAD
-  @Test(expected = IndexOutOfBoundsException.class)
-=======
-  @Test(expected = Exception.class)
->>>>>>> c49cb4d3
-  public void testIndexOutOfBounds7() {
-    DynamicArray<Integer> list = new DynamicArray<>();
-    for (int i = 0; i < 10; i++) list.add(12);
-    list.set(15, 3);
-  }
-
-<<<<<<< HEAD
-  @Test(expected = IndexOutOfBoundsException.class)
-=======
-  @Test(expected = Exception.class)
->>>>>>> c49cb4d3
-  public void testIndexOutOfBounds8() {
-    DynamicArray<Integer> list = new DynamicArray<>();
-    for (int i = 0; i < 10; i++) list.add(12);
-    list.get(-2);
-  }
-
-<<<<<<< HEAD
-  @Test(expected = IndexOutOfBoundsException.class)
-=======
-  @Test(expected = Exception.class)
->>>>>>> c49cb4d3
-  public void testIndexOutOfBounds9() {
-    DynamicArray<Integer> list = new DynamicArray<>();
-    for (int i = 0; i < 10; i++) list.add(12);
-    list.get(10);
-  }
-
-<<<<<<< HEAD
-  @Test(expected = IndexOutOfBoundsException.class)
-=======
-  @Test(expected = Exception.class)
->>>>>>> c49cb4d3
-  public void testIndexOutOfBounds10() {
-    DynamicArray<Integer> list = new DynamicArray<>();
-    for (int i = 0; i < 10; i++) list.add(12);
-    list.get(15);
   }
 
   @Test
